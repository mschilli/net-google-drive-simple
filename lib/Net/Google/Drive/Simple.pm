--- conflicted
+++ resolved
@@ -759,21 +759,6 @@
         $gd->download( $file, $name ) or die "failed: $!";
     }
 
-<<<<<<< HEAD
-=item C<my $files = $gd-E<gt>search( )>
-
-  my $children= $gd->search({ maxResults => 20 },{ page => 0 },"title contains 'Futurama'");
-
-Search files for attributes. See
-L<https://developers.google.com/drive/web/search-parameters>
-for a definition of the attributes.
-
-To list all available files, those on the drive, those directly shared
-with the user, and those generally available to the user, use an
-empty search:
-
-  my $children= $gd->search({},{ page => 0 },"");
-=======
 Be aware that only documents like PDF or png can be downloaded directly. Google Drive Documents like spreadsheets or (text) documents need to be exported into one of the available formats.
 Check for "exportLinks" on a file given. In case of a document that can be exported you will receive a hash in the form:
 
@@ -802,7 +787,21 @@
 
         }
     }
->>>>>>> f32ceafd
+
+=item C<my $files = $gd-E<gt>search( )>
+
+    my $children= $gd->search({ maxResults => 20 },{ page => 0 },
+                              "title contains 'Futurama'");
+
+Search files for attributes. See
+L<https://developers.google.com/drive/web/search-parameters>
+for a definition of the attributes.
+
+To list all available files, those on the drive, those directly shared
+with the user, and those generally available to the user, use an
+empty search:
+
+  my $children= $gd->search({},{ page => 0 },"");
 
 =back
 
