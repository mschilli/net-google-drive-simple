--- conflicted
+++ resolved
@@ -8,13 +8,8 @@
 use FindBin qw( $Bin );
 use Test::More;
 
-<<<<<<< HEAD
 my $nof_tests      = 11;
-my $nof_live_tests = 9;
-=======
-my $nof_tests      = 10;
 my $nof_live_tests = $nof_tests - 1;
->>>>>>> 2d5b304c
 plan tests => $nof_tests;
 
 use Net::Google::Drive::Simple;
